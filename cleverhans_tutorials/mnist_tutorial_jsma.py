--- conflicted
+++ resolved
@@ -73,16 +73,9 @@
 
     nb_filters = 64
     # Define TF model graph
-<<<<<<< HEAD
-    model = make_basic_cnn(nb_filters, nb_classes,
-                           input_shape=(None, img_rows, img_cols,
-                                        nchannels))
-    preds = model(x)
-=======
-    model = ModelBasicCNN('model1', 10, 64)
+    model = ModelBasicCNN('model1', nb_classes, nb_filters)
     preds = model.get_logits(x)
     loss = LossCrossEntropy(model, smoothing=0.1)
->>>>>>> 5d4d537c
     print("Defined TensorFlow model graph.")
 
     ###########################################################################
