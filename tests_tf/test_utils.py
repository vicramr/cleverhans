from __future__ import absolute_import
from __future__ import division
from __future__ import print_function
from __future__ import unicode_literals

import unittest

<<<<<<< HEAD
import numpy as np

from cleverhans import utils
from cleverhans.utils_tf import kl_with_logits, l2_batch_normalize


def numpy_kl_with_logits(q_logits, p_logits):
    def numpy_softmax(logits):
        exp_logits = np.exp(logits)
        return exp_logits / np.sum(exp_logits, axis=1, keepdims=True)

    q = numpy_softmax(q_logits)
    p = numpy_softmax(p_logits)
    return (q * (np.log(q) - np.log(p))).sum(axis=1).mean()


class TestUtils(unittest.TestCase):
    def test_to_categorical_no_nb_classes_arg(self):
        vec = np.asarray([0, 1, 2])
        cat = np.asarray([[1, 0, 0],
                          [0, 1, 0],
                          [0, 0, 1]])
        self.assertTrue(np.all(utils.to_categorical(vec) == cat))

    def test_to_categorical_with_nb_classes_arg(self):
        vec = np.asarray([0])
        cat = np.asarray([[1, 0, 0]])
        self.assertTrue(np.all(utils.to_categorical(vec, 3) == cat))

    def test_random_targets_vector(self):
        # Test utils.random_targets with a vector of labels as the input
        gt_labels = np.asarray([0, 1, 2, 3])
        rt = utils.random_targets(gt_labels, 5)

        # Make sure random_targets returns a one-hot encoded labels
        self.assertTrue(len(rt.shape) == 2)
        rt_labels = np.argmax(rt, axis=1)

        # Make sure all labels are different from the correct labels
        self.assertTrue(np.all(rt_labels != gt_labels))

    def test_random_targets_one_hot(self):
        # Test utils.random_targets with one-hot encoded labels as the input
        gt = np.asarray([[0, 0, 1, 0, 0],
                         [1, 0, 0, 0, 0],
                         [0, 0, 0, 1, 0],
                         [1, 0, 0, 0, 0]])
        gt_labels = np.argmax(gt, axis=1)
        rt = utils.random_targets(gt, 5)

        # Make sure random_targets returns a one-hot encoded labels
        self.assertTrue(len(rt.shape) == 2)
        rt_labels = np.argmax(rt, axis=1)

        # Make sure all labels are different from the correct labels
        self.assertTrue(np.all(rt_labels != gt_labels))

    def test_random_targets_one_hot_single_label(self):
        # Test utils.random_targets with a single one-hot encoded label
        gt = np.asarray([0, 0, 1, 0, 0])
        gt = gt.reshape((1, 5))
        gt_labels = np.argmax(gt, axis=1)
        rt = utils.random_targets(gt, 5)

        # Make sure random_targets returns a one-hot encoded labels
        self.assertTrue(len(rt.shape) == 2)
        rt_labels = np.argmax(rt, axis=1)

        # Make sure all labels are different from the correct labels
        self.assertTrue(np.all(rt_labels != gt_labels))

    def test_l2_batch_normalize(self):
        import tensorflow as tf
        with tf.Session() as sess:
            x = tf.random_normal((100, 1000))
            x_norm = sess.run(l2_batch_normalize(x))
            self.assertTrue(
                np.allclose(np.sum(x_norm**2, axis=1), 1, atol=1e-6))

    def test_kl_with_logits(self):
        import tensorflow as tf
        q_logits = tf.placeholder(tf.float32, shape=(100, 20))
        p_logits = tf.placeholder(tf.float32, shape=(100, 20))
        q_logits_np = np.random.normal(0, 10, size=(100, 20))
        p_logits_np = np.random.normal(0, 10, size=(100, 20))
        with tf.Session() as sess:
            kl_div_tf = sess.run(kl_with_logits(q_logits, p_logits),
                                 feed_dict={q_logits: q_logits_np,
                                            p_logits: p_logits_np})
        kl_div_ref = numpy_kl_with_logits(q_logits_np, p_logits_np)
        self.assertTrue(np.allclose(kl_div_ref, kl_div_tf))
=======
from cleverhans import utils


class TestUtils(unittest.TestCase):
    def test_other_classes_neg_class_ind(self):
        with self.assertRaises(Exception) as context:
            utils.other_classes(10, -1)
        self.assertTrue(context.exception)

    def test_other_classes_invalid_class_ind(self):
        with self.assertRaises(Exception) as context:
            utils.other_classes(5, 8)
        self.assertTrue(context.exception)

    def test_other_classes_return_val(self):
        res = utils.other_classes(5, 2)
        res_expected = [0, 1, 3, 4]
        self.assertTrue(res == res_expected)
>>>>>>> 89e81c1d


if __name__ == '__main__':
    unittest.main()<|MERGE_RESOLUTION|>--- conflicted
+++ resolved
@@ -3,23 +3,10 @@
 from __future__ import print_function
 from __future__ import unicode_literals
 
+import numpy as np
 import unittest
 
-<<<<<<< HEAD
-import numpy as np
-
 from cleverhans import utils
-from cleverhans.utils_tf import kl_with_logits, l2_batch_normalize
-
-
-def numpy_kl_with_logits(q_logits, p_logits):
-    def numpy_softmax(logits):
-        exp_logits = np.exp(logits)
-        return exp_logits / np.sum(exp_logits, axis=1, keepdims=True)
-
-    q = numpy_softmax(q_logits)
-    p = numpy_softmax(p_logits)
-    return (q * (np.log(q) - np.log(p))).sum(axis=1).mean()
 
 
 class TestUtils(unittest.TestCase):
@@ -77,31 +64,6 @@
         # Make sure all labels are different from the correct labels
         self.assertTrue(np.all(rt_labels != gt_labels))
 
-    def test_l2_batch_normalize(self):
-        import tensorflow as tf
-        with tf.Session() as sess:
-            x = tf.random_normal((100, 1000))
-            x_norm = sess.run(l2_batch_normalize(x))
-            self.assertTrue(
-                np.allclose(np.sum(x_norm**2, axis=1), 1, atol=1e-6))
-
-    def test_kl_with_logits(self):
-        import tensorflow as tf
-        q_logits = tf.placeholder(tf.float32, shape=(100, 20))
-        p_logits = tf.placeholder(tf.float32, shape=(100, 20))
-        q_logits_np = np.random.normal(0, 10, size=(100, 20))
-        p_logits_np = np.random.normal(0, 10, size=(100, 20))
-        with tf.Session() as sess:
-            kl_div_tf = sess.run(kl_with_logits(q_logits, p_logits),
-                                 feed_dict={q_logits: q_logits_np,
-                                            p_logits: p_logits_np})
-        kl_div_ref = numpy_kl_with_logits(q_logits_np, p_logits_np)
-        self.assertTrue(np.allclose(kl_div_ref, kl_div_tf))
-=======
-from cleverhans import utils
-
-
-class TestUtils(unittest.TestCase):
     def test_other_classes_neg_class_ind(self):
         with self.assertRaises(Exception) as context:
             utils.other_classes(10, -1)
@@ -116,7 +78,6 @@
         res = utils.other_classes(5, 2)
         res_expected = [0, 1, 3, 4]
         self.assertTrue(res == res_expected)
->>>>>>> 89e81c1d
 
 
 if __name__ == '__main__':
