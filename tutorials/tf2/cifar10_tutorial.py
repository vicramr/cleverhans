--- conflicted
+++ resolved
@@ -54,15 +54,6 @@
         y = tf.pad(x, [[w] * 2, [w] * 2, [0] * 2], mode="REFLECT")
         return tf.image.random_crop(y, tf.shape(x))
 
-<<<<<<< HEAD
-    mnist_train, mnist_test = dataset["train"], dataset["test"]
-    # Augmentation helps a lot in CIFAR10
-    mnist_train = mnist_train.map(lambda x, y: (augment_mirror(augment_shift(x)), y))
-    mnist_train = mnist_train.map(convert_types).shuffle(10000).batch(128)
-    mnist_test = mnist_test.map(convert_types).batch(128)
-
-    return EasyDict(train=mnist_train, test=mnist_test)
-=======
   cifar10_train, cifar10_test = dataset['train'], dataset['test']
   # Augmentation helps a lot in CIFAR10
   cifar10_train = cifar10_train.map(lambda x, y: (augment_mirror(augment_shift(x)), y))
@@ -70,7 +61,6 @@
   cifar10_test = cifar10_test.map(convert_types).batch(128)
 
   return EasyDict(train=cifar10_train, test=cifar10_test)
->>>>>>> 9d333e37
 
 
 def main(_):
