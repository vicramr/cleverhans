import numpy as np
import tensorflow as tf


def clip_eta(eta, norm, eps):
<<<<<<< HEAD
    """
    Helper function to clip the perturbation to epsilon norm ball.
    :param eta: A tensor with the current perturbation.
    :param norm: Order of the norm (mimics Numpy).
                Possible values: np.inf, 1 or 2.
    :param eps: Epsilon, bound of the perturbation.
    """

    # Clipping perturbation eta to self.norm norm ball
    if norm not in [np.inf, 1, 2]:
        raise ValueError("norm must be np.inf, 1, or 2.")
    axis = list(range(1, len(eta.get_shape())))
    avoid_zero_div = 1e-12
    if norm == np.inf:
        eta = tf.clip_by_value(eta, -eps, eps)
    else:
        if norm == 1:
            raise NotImplementedError("")
            # This is not the correct way to project on the L1 norm ball:
            # norm = tf.maximum(avoid_zero_div, reduce_sum(tf.abs(eta), reduc_ind, keepdims=True))
        elif norm == 2:
            # avoid_zero_div must go inside sqrt to avoid a divide by zero in the gradient through this operation
            norm = tf.sqrt(
                tf.maximum(
                    avoid_zero_div, tf.reduce_sum(tf.square(eta), axis, keepdims=True)
                )
            )
        # We must *clip* to within the norm ball, not *normalize* onto the surface of the ball
        factor = tf.minimum(1.0, tf.math.divide(eps, norm))
        eta = eta * factor
    return eta
=======
  """
  Helper function to clip the perturbation to epsilon norm ball.
  :param eta: A tensor with the current perturbation.
  :param norm: Order of the norm (mimics Numpy).
              Possible values: np.inf, 1 or 2.
  :param eps: Epsilon, bound of the perturbation.
  """

  # Clipping perturbation eta to self.norm norm ball
  if norm not in [np.inf, 1, 2]:
    raise ValueError('norm must be np.inf, 1, or 2.')
  axis = list(range(1, len(eta.get_shape())))
  avoid_zero_div = 1e-12
  if norm == np.inf:
    eta = tf.clip_by_value(eta, -eps, eps)
  else:
    if norm == 1:
      raise NotImplementedError("")
      # This is not the correct way to project on the L1 norm ball:
      # norm = tf.maximum(avoid_zero_div, reduce_sum(tf.abs(eta), reduc_ind, keepdims=True))
    elif norm == 2:
      # avoid_zero_div must go inside sqrt to avoid a divide by zero in the gradient through this operation
      norm = tf.sqrt(
          tf.maximum(avoid_zero_div, tf.reduce_sum(tf.square(eta), axis, keepdims=True)))
    # We must *clip* to within the norm ball, not *normalize* onto the surface of the ball
    factor = tf.minimum(1., tf.math.divide(eps, norm))
    eta = eta * factor
  return eta
>>>>>>> e7c0032f


def random_exponential(shape, rate=1.0, dtype=tf.float32, seed=None):
    """
    Helper function to sample from the exponential distribution, which is not
    included in core TensorFlow.

    shape: shape of the sampled tensor.
    :rate: (optional) rate parameter of the exponential distribution, defaults to 1.0.
    :dtype: (optional) data type of the sempled tensor, defaults to tf.float32.
    :seed: (optional) custom seed to be used for sampling.
    """
    return tf.random.gamma(shape, alpha=1, beta=1.0 / rate, dtype=dtype, seed=seed)


def random_laplace(shape, loc=0.0, scale=1.0, dtype=tf.float32, seed=None):
    """
    Helper function to sample from the Laplace distribution, which is not
    included in core TensorFlow.

    :shape: shape of the sampled tensor.
    :loc: (optional) mean of the laplace distribution, defaults to 0.0.
    :scale: (optional) scale parameter of the laplace diustribution, defaults to 1.0.
    :dtype: (optional) data type of the sempled tensor, defaults to tf.float32.
    :seed: (optional) custom seed to be used for sampling.
    """
    z1 = random_exponential(shape, 1.0 / scale, dtype=dtype, seed=seed)
    z2 = random_exponential(shape, 1.0 / scale, dtype=dtype, seed=seed)
    return z1 - z2 + loc


def random_lp_vector(shape, ord, eps, dtype=tf.float32, seed=None):
    """
    Helper function to generate uniformly random vectors from a norm ball of
    radius epsilon.
    :param shape: Output shape of the random sample. The shape is expected to be
                  of the form `(n, d1, d2, ..., dn)` where `n` is the number of
                  i.i.d. samples that will be drawn from a norm ball of dimension
                  `d1*d1*...*dn`.
    :param ord: Order of the norm (mimics Numpy).
                Possible values: np.inf, 1 or 2.
    :param eps: Epsilon, radius of the norm ball.
    :param dtype: (optional) type of the tensor.
    :param seed: (optional) integer.
    """
    if ord not in [np.inf, 1, 2]:
        raise ValueError("ord must be np.inf, 1, or 2.")

    if ord == np.inf:
        r = tf.random.uniform(shape, -eps, eps, dtype=dtype, seed=seed)
    else:

        # For ord=1 and ord=2, we use the generic technique from
        # (Calafiore et al. 1998) to sample uniformly from a norm ball.
        # Paper link (Calafiore et al. 1998):
        # https://ieeexplore.ieee.org/stamp/stamp.jsp?arnumber=758215&tag=1
        # We first sample from the surface of the norm ball, and then scale by
        # a factor `w^(1/d)` where `w~U[0,1]` is a standard uniform random variable
        # and `d` is the dimension of the ball. In high dimensions, this is roughly
        # equivalent to sampling from the surface of the ball.

        dim = tf.reduce_prod(shape[1:])

        if ord == 1:
            x = random_laplace(
                (shape[0], dim), loc=1.0, scale=1.0, dtype=dtype, seed=seed
            )
            norm = tf.reduce_sum(tf.abs(x), axis=-1, keepdims=True)
        elif ord == 2:
            x = tf.random.normal((shape[0], dim), dtype=dtype, seed=seed)
            norm = tf.sqrt(tf.reduce_sum(tf.square(x), axis=-1, keepdims=True))
        else:
            raise ValueError("ord must be np.inf, 1, or 2.")

        w = tf.pow(
            tf.random.uniform((shape[0], 1), dtype=dtype, seed=seed),
            1.0 / tf.cast(dim, dtype),
        )
        r = eps * tf.reshape(w * x / norm, shape)

    return r

def get_or_guess_labels(model_fn, x, y=None, targeted=False):
  """
  Helper function to get the label to use in generating an
  adversarial example for x.
  If 'y' is not None, then use these labels.
  If 'targeted' is True, then assume it's a targeted attack
  and y must be set.
  Otherwise, use the model's prediction as the label and perform an
  untargeted attack
  :param model_fn: a callable that takes an input tensor and returns the model logits.
  :param x: input tensor.
  """
  if targeted is True and y is None:
    raise ValueError("Must provide y for a targeted attack!")

  preds = model_fn(x)
  nb_classes = preds.shape[-1]

  # labels set by the user
  if y is not None:
    # inefficient when y is a tensor, but this function only get called once
    y = np.asarray(y)

    if len(y.shape) == 1:
      # the user provided categorical encoding
      y = tf.one_hot(y, nb_classes)

    y = tf.cast(y, x.dtype)
    return y, nb_classes

  # must be an untargeted attack
  labels = tf.cast(tf.equal(tf.reduce_max(
      preds, axis=1, keepdims=True), preds), x.dtype)

  return labels, nb_classes


def set_with_mask(x, x_other, mask):
  """Helper function which returns a tensor similar to x with all the values
     of x replaced by x_other where the mask evaluates to true.
  """
  mask = tf.cast(mask, x.dtype)
  ones = tf.ones_like(mask, dtype=x.dtype)
  return x_other * mask + x * (ones - mask)

# Due to performance reasons, this function is wrapped inside of tf.function decorator.
# Not using the decorator here, or letting the user wrap the attack in tf.function is way
# slower on Tensorflow 2.0.0-alpha0.
@tf.function
def compute_gradient(model_fn, loss_fn, x, y, targeted):
    """
    Computes the gradient of the loss with respect to the input tensor.
    :param model_fn: a callable that takes an input tensor and returns the model logits.
    :param loss_fn: loss function that takes (labels, logits) as arguments and returns loss.
    :param x: input tensor
    :param y: Tensor with true labels. If targeted is true, then provide the target label.
    :param targeted:  bool. Is the attack targeted or untargeted? Untargeted, the default, will
                      try to make the label incorrect. Targeted will instead try to move in the
                      direction of being more like y.
    :return: A tensor containing the gradient of the loss with respect to the input tensor.
    """

    with tf.GradientTape() as g:
        g.watch(x)
        # Compute loss
        loss = loss_fn(labels=y, logits=model_fn(x))
        if (
            targeted
        ):  # attack is targeted, minimize loss of target label rather than maximize loss of correct label
            loss = -loss

    # Define gradient of loss wrt input
    grad = g.gradient(loss, x)
    return grad


def optimize_linear(grad, eps, norm=np.inf):
    """
    Solves for the optimal input to a linear function under a norm constraint.

    Optimal_perturbation = argmax_{eta, ||eta||_{norm} < eps} dot(eta, grad)

    :param grad: tf tensor containing a batch of gradients
    :param eps: float scalar specifying size of constraint region
    :param norm: int specifying order of norm
    :returns:
      tf tensor containing optimal perturbation
    """

    # Convert the iterator returned by `range` into a list.
    axis = list(range(1, len(grad.get_shape())))
    avoid_zero_div = 1e-12
    if norm == np.inf:
        # Take sign of gradient
        optimal_perturbation = tf.sign(grad)
        # The following line should not change the numerical results. It applies only because
        # `optimal_perturbation` is the output of a `sign` op, which has zero derivative anyway.
        # It should not be applied for the other norms, where the perturbation has a non-zero derivative.
        optimal_perturbation = tf.stop_gradient(optimal_perturbation)
    elif norm == 1:
        abs_grad = tf.abs(grad)
        sign = tf.sign(grad)
        max_abs_grad = tf.reduce_max(abs_grad, axis, keepdims=True)
        tied_for_max = tf.dtypes.cast(
            tf.equal(abs_grad, max_abs_grad), dtype=tf.float32
        )
        num_ties = tf.reduce_sum(tied_for_max, axis, keepdims=True)
        optimal_perturbation = sign * tied_for_max / num_ties
    elif norm == 2:
        square = tf.maximum(
            avoid_zero_div, tf.reduce_sum(tf.square(grad), axis, keepdims=True)
        )
        optimal_perturbation = grad / tf.sqrt(square)
    else:
        raise NotImplementedError(
            "Only L-inf, L1 and L2 norms are currently implemented."
        )

    # Scale perturbation to be the solution for the norm=eps rather than norm=1 problem
    scaled_perturbation = tf.multiply(eps, optimal_perturbation)
    return scaled_perturbation<|MERGE_RESOLUTION|>--- conflicted
+++ resolved
@@ -3,7 +3,6 @@
 
 
 def clip_eta(eta, norm, eps):
-<<<<<<< HEAD
     """
     Helper function to clip the perturbation to epsilon norm ball.
     :param eta: A tensor with the current perturbation.
@@ -35,36 +34,6 @@
         factor = tf.minimum(1.0, tf.math.divide(eps, norm))
         eta = eta * factor
     return eta
-=======
-  """
-  Helper function to clip the perturbation to epsilon norm ball.
-  :param eta: A tensor with the current perturbation.
-  :param norm: Order of the norm (mimics Numpy).
-              Possible values: np.inf, 1 or 2.
-  :param eps: Epsilon, bound of the perturbation.
-  """
-
-  # Clipping perturbation eta to self.norm norm ball
-  if norm not in [np.inf, 1, 2]:
-    raise ValueError('norm must be np.inf, 1, or 2.')
-  axis = list(range(1, len(eta.get_shape())))
-  avoid_zero_div = 1e-12
-  if norm == np.inf:
-    eta = tf.clip_by_value(eta, -eps, eps)
-  else:
-    if norm == 1:
-      raise NotImplementedError("")
-      # This is not the correct way to project on the L1 norm ball:
-      # norm = tf.maximum(avoid_zero_div, reduce_sum(tf.abs(eta), reduc_ind, keepdims=True))
-    elif norm == 2:
-      # avoid_zero_div must go inside sqrt to avoid a divide by zero in the gradient through this operation
-      norm = tf.sqrt(
-          tf.maximum(avoid_zero_div, tf.reduce_sum(tf.square(eta), axis, keepdims=True)))
-    # We must *clip* to within the norm ball, not *normalize* onto the surface of the ball
-    factor = tf.minimum(1., tf.math.divide(eps, norm))
-    eta = eta * factor
-  return eta
->>>>>>> e7c0032f
 
 
 def random_exponential(shape, rate=1.0, dtype=tf.float32, seed=None):
@@ -147,50 +116,53 @@
 
     return r
 
+
 def get_or_guess_labels(model_fn, x, y=None, targeted=False):
-  """
-  Helper function to get the label to use in generating an
-  adversarial example for x.
-  If 'y' is not None, then use these labels.
-  If 'targeted' is True, then assume it's a targeted attack
-  and y must be set.
-  Otherwise, use the model's prediction as the label and perform an
-  untargeted attack
-  :param model_fn: a callable that takes an input tensor and returns the model logits.
-  :param x: input tensor.
-  """
-  if targeted is True and y is None:
-    raise ValueError("Must provide y for a targeted attack!")
-
-  preds = model_fn(x)
-  nb_classes = preds.shape[-1]
-
-  # labels set by the user
-  if y is not None:
-    # inefficient when y is a tensor, but this function only get called once
-    y = np.asarray(y)
-
-    if len(y.shape) == 1:
-      # the user provided categorical encoding
-      y = tf.one_hot(y, nb_classes)
-
-    y = tf.cast(y, x.dtype)
-    return y, nb_classes
-
-  # must be an untargeted attack
-  labels = tf.cast(tf.equal(tf.reduce_max(
-      preds, axis=1, keepdims=True), preds), x.dtype)
-
-  return labels, nb_classes
+    """
+    Helper function to get the label to use in generating an
+    adversarial example for x.
+    If 'y' is not None, then use these labels.
+    If 'targeted' is True, then assume it's a targeted attack
+    and y must be set.
+    Otherwise, use the model's prediction as the label and perform an
+    untargeted attack
+    :param model_fn: a callable that takes an input tensor and returns the model logits.
+    :param x: input tensor.
+    """
+    if targeted is True and y is None:
+        raise ValueError("Must provide y for a targeted attack!")
+
+    preds = model_fn(x)
+    nb_classes = preds.shape[-1]
+
+    # labels set by the user
+    if y is not None:
+        # inefficient when y is a tensor, but this function only get called once
+        y = np.asarray(y)
+
+        if len(y.shape) == 1:
+            # the user provided categorical encoding
+            y = tf.one_hot(y, nb_classes)
+
+        y = tf.cast(y, x.dtype)
+        return y, nb_classes
+
+    # must be an untargeted attack
+    labels = tf.cast(
+        tf.equal(tf.reduce_max(preds, axis=1, keepdims=True), preds), x.dtype
+    )
+
+    return labels, nb_classes
 
 
 def set_with_mask(x, x_other, mask):
-  """Helper function which returns a tensor similar to x with all the values
-     of x replaced by x_other where the mask evaluates to true.
-  """
-  mask = tf.cast(mask, x.dtype)
-  ones = tf.ones_like(mask, dtype=x.dtype)
-  return x_other * mask + x * (ones - mask)
+    """Helper function which returns a tensor similar to x with all the values
+    of x replaced by x_other where the mask evaluates to true.
+    """
+    mask = tf.cast(mask, x.dtype)
+    ones = tf.ones_like(mask, dtype=x.dtype)
+    return x_other * mask + x * (ones - mask)
+
 
 # Due to performance reasons, this function is wrapped inside of tf.function decorator.
 # Not using the decorator here, or letting the user wrap the attack in tf.function is way
