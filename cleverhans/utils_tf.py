--- conflicted
+++ resolved
@@ -203,14 +203,10 @@
             # account for variable batch size here
             cur_acc = acc_value.eval(
                 feed_dict={x: X_test[start:end],
-<<<<<<< HEAD
                            y: Y_test[start:end]})
-=======
-                           y: Y_test[start:end],
-                           keras.backend.learning_phase(): 0})
 
             accuracy += (cur_batch_size * cur_acc)
->>>>>>> c8fa1510
+
         assert end >= len(X_test)
 
         # Divide by number of examples to get final value
