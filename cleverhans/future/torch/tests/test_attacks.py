# pylint: disable=missing-docstring
from __future__ import absolute_import
from __future__ import division
from __future__ import print_function
from __future__ import unicode_literals

import numpy as np
from nose.plugins.skip import SkipTest
import torch

from cleverhans.devtools.checks import CleverHansTest
from cleverhans.future.torch.attacks.fast_gradient_method import fast_gradient_method
from cleverhans.future.torch.attacks.projected_gradient_descent import projected_gradient_descent
<<<<<<< HEAD
from cleverhans.future.torch.attacks.carlini_wagner_l2 import carlini_wagner_l2

class TrivialModel(torch.nn.Module):

  def __init__(self):
    super(TrivialModel, self).__init__()
    self.w1 = torch.tensor([[1., -1]])

  def forward(self, x, **kwargs):
    return torch.matmul(x, self.w1)
=======
from cleverhans.future.torch.attacks.spsa import spsa
from cleverhans.future.torch.attacks.hop_skip_jump_attack import hop_skip_jump_attack
>>>>>>> 0bea6b83

class SimpleModel(torch.nn.Module):

  def __init__(self):
    super(SimpleModel, self).__init__()
    self.w1 = torch.tensor([[1.5, .3], [-2, .3]])
    self.w2 = torch.tensor([[-2.4, 1.2], [.5, -2.3]])

  def forward(self, x):
    x = torch.matmul(x, self.w1)
    x = torch.sigmoid(x)
    x = torch.matmul(x, self.w2)
    return x

class CommonAttackProperties(CleverHansTest):

  def setUp(self):
    super(CommonAttackProperties, self).setUp()
    self.model = SimpleModel()
    self.trivial_model = TrivialModel()
    self.x = torch.randn(100, 2)
    self.normalized_x = torch.rand(100, 2) # truncated between [0, 1)
    self.trivial_x = torch.randn(100, 1)
    self.trivial_normalized_x = torch.rand(100, 1) # truncated between [0, 1)
    self.y_target = torch.randint(low=0, high=2, size=(100,))
    self.ord_list = [1, 2, np.inf]

  def help_adv_examples_success_rate(self, model, x, rate=.5, **kwargs):
    x_adv = self.attack(model_fn=model, x=x, **kwargs)
    _, ori_label = model(x).max(1)
    _, adv_label = model(x_adv).max(1)
    adv_acc = (
        adv_label.eq(ori_label).sum().to(torch.float)
        / x.size(0))
    self.assertLess(adv_acc, rate)

  def help_targeted_adv_examples_success_rate(self, model, x, rate=.7, **kwargs):
    x_adv = self.attack(
        model_fn=model, x=x,
        y=self.y_target, targeted=True, **kwargs)

    _, adv_label = model(x_adv).max(1)
    adv_success = (
        adv_label.eq(self.y_target).sum().to(torch.float)
        / x.size(0))
    self.assertGreater(adv_success, rate)

class TestFastGradientMethod(CommonAttackProperties):

  def setUp(self):
    super(TestFastGradientMethod, self).setUp()
    self.attack = fast_gradient_method
    self.eps_list = [0, .1, .3, 1., 3]
    self.attack_param = {
        'eps' : .5,
        'clip_min' : -5,
        'clip_max' : 5
        }

  def test_invalid_input(self):
    x = torch.tensor([[-2., 3.]])
    for norm in self.ord_list:
      self.assertRaises(
          AssertionError, self.attack, model_fn=self.model, x=x, eps=.1,
          norm=norm, clip_min=-1., clip_max=1., sanity_checks=True
          )

  def test_invalid_eps(self):
    for norm in self.ord_list:
      self.assertRaises(
          ValueError, self.attack, model_fn=self.model,
          x=self.x, eps=-.1, norm=norm)

  def test_eps_equals_zero(self):
    for norm in self.ord_list:
      self.assertClose(
          self.attack(model_fn=self.model, x=self.x, eps=0, norm=norm),
          self.x)

  def test_eps(self):
    # test if the attack respects the norm constraint
    # NOTE this has been tested with the optimize_linear function in
    # test_utils, so duplicate tests are not needed here.
    # Although, if ever switch the engine of the FGM method to some
    # function other than optimize_linear. This test should be added.
    raise SkipTest()

  def test_clips(self):
    clip_min = -1.
    clip_max = 1.
    for norm in self.ord_list:
      x_adv = self.attack(
          model_fn=self.model, x=self.normalized_x, eps=.3, norm=norm,
          clip_min=clip_min, clip_max=clip_max
          )
      self.assertTrue(torch.all(x_adv <= clip_max))
      self.assertTrue(torch.all(x_adv >= clip_min))

  def test_invalid_clips(self):
    clip_min = .5
    clip_max = -.5
    for norm in self.ord_list:
      self.assertRaises(
          ValueError, self.attack, model_fn=self.model, x=self.x, eps=.1,
          norm=norm, clip_min=clip_min, clip_max=clip_max
          )

  def test_adv_example_success_rate_linf(self):
    # use normalized_x to make sure the same eps gives uniformly high attack
    # success rate across randomized tests
    self.help_adv_examples_success_rate(x=self.normalized_x,
        model=self.model, norm=np.inf, **self.attack_param)

  def test_targeted_adv_example_success_rate_linf(self):
    self.help_targeted_adv_examples_success_rate(x=self.normalized_x,
        model=self.model, norm=np.inf, **self.attack_param)

  def test_adv_example_success_rate_l1(self):
    self.help_adv_examples_success_rate(x=self.normalized_x,
        model=self.model, norm=1, **self.attack_param)

  def test_targeted_adv_example_success_rate_l1(self):
    self.help_targeted_adv_examples_success_rate(x=self.normalized_x,
        model=self.model, norm=1, **self.attack_param)

  def test_adv_example_success_rate_l2(self):
    self.help_adv_examples_success_rate(x=self.normalized_x,
        model=self.model, norm=2, **self.attack_param)

  def test_targeted_adv_example_success_rate_l2(self):
    self.help_targeted_adv_examples_success_rate(x=self.normalized_x,
        model=self.model, norm=2, **self.attack_param)

class TestProjectedGradientMethod(CommonAttackProperties):

  def setUp(self):
    super(TestProjectedGradientMethod, self).setUp()
    self.attack = projected_gradient_descent
    self.attack_param = {
        'eps' : .5,
        'clip_min' : -5,
        'clip_max' : 5,
        'eps_iter' : .05,
        'nb_iter' : 20,
        }

  def test_invalid_input(self):
    x = torch.tensor([[-2., 3.]])
    for norm in self.ord_list:
      if norm == 1:
        self.assertRaises(
            NotImplementedError, self.attack, model_fn=self.model, x=x, eps=.1,
            nb_iter=1, eps_iter=.05, norm=norm, clip_min=-1., clip_max=1.,
            sanity_checks=True)
      else:
        self.assertRaises(
            AssertionError, self.attack, model_fn=self.model, x=x, eps=.1,
            nb_iter=1, eps_iter=.05, norm=norm, clip_min=-1., clip_max=1.,
            sanity_checks=True)

  def test_invalid_eps(self):
    for norm in self.ord_list:
      if norm == 1:
        self.assertRaises(
            NotImplementedError, self.attack, model_fn=self.model,
            x=self.x, eps=-.1, norm=norm, nb_iter=1, eps_iter=.01)
      else:
        self.assertRaises(
            ValueError, self.attack, model_fn=self.model,
            x=self.x, eps=-.1, norm=norm, nb_iter=1, eps_iter=.01)

  def test_invalid_eps_iter(self):
    for norm in self.ord_list:
      if norm == 1:
        self.assertRaises(
            NotImplementedError, self.attack, model_fn=self.model,
            x=self.x, eps=.1, norm=norm, nb_iter=1, eps_iter=-.01)
      else:
        self.assertRaises(
            ValueError, self.attack, model_fn=self.model,
            x=self.x, eps=.1, norm=norm, nb_iter=1, eps_iter=-.01)

  def test_eps_equals_zero(self):
    for norm in self.ord_list:
      if norm == 1:
        self.assertRaises(
            NotImplementedError, self.attack, model_fn=self.model,
            x=self.x, eps=0, norm=norm, nb_iter=10, eps_iter=.01)
      else:
        self.assertClose(
            self.attack(
                model_fn=self.model, x=self.x, eps=0, norm=norm, nb_iter=10,
                eps_iter=.01),
            self.x)

  def test_eps_iter_equals_zero(self):
    for norm in self.ord_list:
      if norm == 1:
        self.assertRaises(
            NotImplementedError, self.attack, model_fn=self.model, x=self.x,
            eps=.5, norm=norm, nb_iter=10, eps_iter=0)
      else:
        self.assertClose(
            self.attack(
                model_fn=self.model, x=self.x, eps=.5, norm=norm, nb_iter=10,
                eps_iter=0),
            self.x)

  def test_invalid_clips(self):
    clip_min = .5
    clip_max = -.5
    for norm in self.ord_list:
      if norm == 1:
        self.assertRaises(
            NotImplementedError, self.attack, model_fn=self.model, x=self.x, eps=.1,
            norm=norm, clip_min=clip_min, clip_max=clip_max, nb_iter=10,
            eps_iter=.01)
      else:
        self.assertRaises(
            ValueError, self.attack, model_fn=self.model, x=self.x, eps=.1,
            norm=norm, clip_min=clip_min, clip_max=clip_max, nb_iter=10,
            eps_iter=.01)

  def test_adv_example_success_rate_linf(self):
    # use normalized_x to make sure the same eps gives uniformly high attack
    # success rate across randomized tests
    self.help_adv_examples_success_rate(x=self.normalized_x,
        model=self.model, norm=np.inf, **self.attack_param)

  def test_targeted_adv_example_success_rate_linf(self):
    self.help_targeted_adv_examples_success_rate(x=self.normalized_x,
        model=self.model, norm=np.inf, **self.attack_param)

  def test_adv_example_success_rate_l1(self):
    self.assertRaises(
        NotImplementedError, self.help_adv_examples_success_rate, model=self.model,
      x=self.normalized_x, norm=1, **self.attack_param)
    # TODO uncomment the actual test below after we have implemented the L1 attack
    # self.help_adv_examples_success_rate(x=self.normalized_x,
    #     model=self.model, norm=1, **self.attack_param)

  def test_targeted_adv_example_success_rate_l1(self):
    self.assertRaises(
        NotImplementedError, self.help_targeted_adv_examples_success_rate,
        x=self.normalized_x, model=self.model, norm=1, **self.attack_param)
    # TODO uncomment the actual test below after we have implemented the L1 attack
    # self.help_targeted_adv_examples_success_rate(x=self.normalized_x,
    #     model=self.model, norm=1, **self.attack_param)

  def test_adv_example_success_rate_l2(self):
    self.help_adv_examples_success_rate(model=self.model,
        x=self.normalized_x, norm=2, **self.attack_param)

  def test_targeted_adv_example_success_rate_l2(self):
    self.help_targeted_adv_examples_success_rate(model=self.model,
        x=self.normalized_x, norm=2, **self.attack_param)

  def test_do_not_reach_lp_boundary(self):
    for norm in self.ord_list:
      if norm == 1:
        self.assertRaises(
            NotImplementedError, self.attack, model_fn=self.model,
            x=self.normalized_x, eps=.5, nb_iter=10, norm=norm, eps_iter=.01)
        continue
      else:
        x_adv = self.attack(
            model_fn=self.model, x=self.normalized_x, eps=.5, nb_iter=10,
            norm=norm, eps_iter=.01)

      if norm == np.inf:
        delta, _ = torch.abs(x_adv - self.normalized_x).max(dim=1)
      elif norm == 1:
        delta = torch.abs(x_adv - self.normalized_x).sum(dim=1)
      elif norm == 2:
        delta = torch.pow(x_adv - self.normalized_x, 2).sum(dim=1).pow(.5)
      diff = torch.max(.5 - delta)
      self.assertTrue(diff > .25)

  def test_attack_strength(self):
    x_adv = self.attack(
        model_fn=self.model, x=self.normalized_x, eps=1.,
        eps_iter=.05, norm=np.inf, clip_min=.5, clip_max=.7, nb_iter=5,
        sanity_checks=False)
    _, ori_label = self.model(self.normalized_x).max(1)
    _, adv_label = self.model(x_adv).max(1)
    adv_acc = (
        adv_label.eq(ori_label).sum().to(torch.float)
        / self.normalized_x.size(0))
    self.assertLess(adv_acc, .1)

  def test_eps(self):
    # test if the attack respects the norm constraint
    # NOTE clip_eta makes sure that at each step, adv_x respects the eps
    # norm constraint. Therefore, this is essentially a test on clip_eta,
    # which is implemented in a separate test_clip_eta
    raise SkipTest()

  def test_clip_eta(self):
    # NOTE: this has been tested with test_clip_eta in test_utils
    raise SkipTest()

  def test_clips(self):
    clip_min = -1.
    clip_max = 1.
    for norm in self.ord_list:
      if norm == 1:
        self.assertRaises(
            NotImplementedError, model_fn=self.model, x=self.normalized_x,
            eps=.3, eps_iter=.03, norm=norm, nb_iter=10, clip_min=clip_min,
            clip_max=clip_max)
        continue
      else:
        x_adv = self.attack(
            model_fn=self.model, x=self.normalized_x, eps=.3, eps_iter=.03,
            norm=norm, nb_iter=10, clip_min=clip_min, clip_max=clip_max)
      self.assertTrue(torch.all(x_adv <= clip_max))
      self.assertTrue(torch.all(x_adv >= clip_min))

  def test_attack_does_not_cache_graph_computation_for_nb_iter(self):
    # TODO not sure what the original test does in tests_tf/test_attacks
    pass

  def test_multiple_initial_random_step(self):
    _, ori_label = self.model(self.normalized_x).max(1)
    new_label_multi = ori_label.clone().detach()

    for _ in range(10):
      x_adv = self.attack(
          model_fn=self.model, x=self.normalized_x, eps=.5, eps_iter=.05,
          norm=np.inf, clip_min=.5, clip_max=.7, nb_iter=2, sanity_checks=False)
      _, new_label = self.model(x_adv).max(1)

      # examples for which we have not found adversarial examples
      i = ori_label.eq(new_label_multi)
      new_label_multi[i] = new_label[i]

    failed_attack = (
        ori_label.eq(new_label_multi).sum().to(torch.float)
        / self.normalized_x.size(0))
    self.assertLess(failed_attack, .5)

<<<<<<< HEAD
class TestCarliniWagnerL2(CommonAttackProperties):

  def setUp(self):
    super(TestCarliniWagnerL2, self).setUp()
    self.attack = carlini_wagner_l2
    self.attack_param = {
      'n_classes': 2,
      'max_iterations': 100,
      'binary_search_steps': 3,
      'initial_const': 1,
    }

  def test_adv_example_success_rate(self):
    self.help_adv_examples_success_rate(model=self.model,
      x=self.normalized_x, rate=.1, clip_min=-5, clip_max=5,
                                        **self.attack_param)

  def test_targeted_adv_example_success_rate(self):
    self.help_targeted_adv_examples_success_rate(model=self.model,
      x=self.normalized_x, rate=.9, clip_min=-5, clip_max=5,
                                        **self.attack_param)

  def test_adv_examples_clipped_successfully(self):
    x_adv = self.attack(model_fn=self.model,
                        x=self.normalized_x,
                        clip_min=-.2,
                        clip_max=.3,
                        **self.attack_param
                        )
    self.assertGreater(torch.min(x_adv), -.201)
    self.assertLess(torch.max(x_adv), .301)

  def test_high_confidence_adv_example(self):
    from copy import copy

    attack_param_copy = copy(self.attack_param)
    attack_param_copy['binary_search_steps'] = 2

    x = self.trivial_normalized_x - .5
    _, y = self.trivial_model(x).max(1)

    for confidence in [0, 2.3]:
      x_adv = self.attack(model_fn=self.trivial_model,
                          x=x,
                          lr=1e-2,
                          clip_min=-10,
                          clip_max=10,
                          confidence=confidence,
                          **attack_param_copy
                          )
      logits = self.trivial_model(x_adv)
      target = logits[range(len(logits)), 1 - y]
      other = logits[range(len(logits)), y]
      self.assertClose(confidence, torch.min(target - other).detach(), atol=1e-1)
      self.assertTrue(
        torch.argmax(logits, 1).eq(y).sum().to(torch.float)
        / len(logits) == 0
      )

  def test_high_confidence_targeted_adv_example(self):
    from copy import copy

    attack_param_copy = copy(self.attack_param)
    attack_param_copy['binary_search_steps'] = 2

    for confidence in [0, 2.3]:
      x_adv = self.attack(model_fn=self.trivial_model,
                          x=self.trivial_normalized_x - .5,
                          lr=1e-2,
                          clip_min=-10,
                          clip_max=10,
                          targeted=True,
                          y=self.y_target,
                          confidence=confidence,
                          **attack_param_copy
                          )
      logits = self.trivial_model(x_adv)
      target = logits[range(len(logits)), self.y_target]
      other = logits[range(len(logits)), 1 - self.y_target]
      self.assertClose(confidence, torch.min(target - other).detach(), atol=1e-1)
      self.assertGreater(
        torch.argmax(logits, 1).eq(self.y_target).sum().to(torch.float) / len(logits),
        .9
        )
=======

class TestSPSA(CommonAttackProperties):

  def setUp(self):
    super(TestSPSA, self).setUp()
    self.attack = spsa
    self.attack_param = {
        'eps': .5,
        'clip_min': -5,
        'clip_max': 5,
        'nb_iter': 50,
    }

  def test_invalid_input(self):
    x = torch.tensor([[-20., 30.]])
    self.assertRaises(AssertionError, self.attack, model_fn=self.model, x=x, eps=.1,
                      nb_iter=1, clip_min=-1., clip_max=1., sanity_checks=True)

  def test_invalid_eps(self):
    self.assertRaises(
        ValueError, self.attack, model_fn=self.model, x=self.x, eps=-.1, nb_iter=1)

  def test_eps_equals_zero(self):
    self.assertClose(
        self.attack(model_fn=self.model, x=self.x, eps=0, nb_iter=10),
        self.x)

  def test_invalid_clips(self):
    self.assertRaises(
        ValueError, self.attack, model_fn=self.model, x=self.x, eps=.1,
        clip_min=.5, clip_max=-.5, nb_iter=10)

  def test_adv_example_success_rate_linf(self):
    # use normalized_x to make sure the same eps gives uniformly high attack
    # success rate across randomized tests
    self.help_adv_examples_success_rate(**self.attack_param)

  def test_targeted_adv_example_success_rate_linf(self):
    self.help_targeted_adv_examples_success_rate(**self.attack_param)

  def test_adv_example_success_rate_l1(self):
    self.assertRaises(
        NotImplementedError, self.help_adv_examples_success_rate, norm=1,
        **self.attack_param)
    # TODO uncomment the actual test below after we have implemented the L1 attack
    # self.help_adv_examples_success_rate(
    #     norm=1, **self.attack_param)

  def test_targeted_adv_example_success_rate_l1(self):
    self.assertRaises(
        NotImplementedError, self.help_targeted_adv_examples_success_rate,
        norm=1, **self.attack_param)
    # TODO uncomment the actual test below after we have implemented the L1 attack
    # self.help_targeted_adv_examples_success_rate(
    #     norm=1, **self.attack_param)

  def test_adv_example_success_rate_l2(self):
    self.help_adv_examples_success_rate(
        norm=2, **self.attack_param)

  def test_targeted_adv_example_success_rate_l2(self):
    self.help_targeted_adv_examples_success_rate(
        norm=2, **self.attack_param)

  def test_attack_strength(self):
    x_adv = self.attack(
        model_fn=self.model, x=self.normalized_x, eps=1.,
        clip_min=.5, clip_max=.7, nb_iter=20,
        sanity_checks=False)
    _, ori_label = self.model(self.normalized_x).max(1)
    _, adv_label = self.model(x_adv).max(1)
    adv_acc = (
        adv_label.eq(ori_label).sum().to(torch.float)
        / self.normalized_x.size(0))
    self.assertLess(adv_acc, .1)

  def test_eps(self):
    x_adv = self.attack(
        model_fn=self.model, x=self.normalized_x, eps=.5, nb_iter=10)
    delta, _ = torch.abs(x_adv - self.normalized_x).max(dim=1)
    self.assertTrue(torch.all(delta <= .5 + 1e-6))

  def test_clips(self):
    clip_min = -1.
    clip_max = 1.
    x_adv = self.attack(
        model_fn=self.model, x=self.normalized_x, eps=.3,
        nb_iter=10, clip_min=clip_min, clip_max=clip_max)
    self.assertTrue(torch.all(x_adv <= clip_max))
    self.assertTrue(torch.all(x_adv >= clip_min))


class TestHopSkipJumpAttack(CommonAttackProperties):

  def setUp(self):
    super(TestHopSkipJumpAttack, self).setUp()
    self.attack = hop_skip_jump_attack

  def test_generate_np_untargeted_l2(self):
    x_val = torch.rand(50, 2)
    bapp_params = {
        'norm': 2,
        'stepsize_search': 'geometric_progression',
        'num_iterations': 10,
        'verbose': True,
    }
    x_adv = self.attack(model_fn=self.model, x=x_val, **bapp_params)

    _, ori_label = self.model(x_val).max(1)
    _, adv_label = self.model(x_adv).max(1)
    adv_acc = (
        adv_label.eq(ori_label).sum().to(torch.float)
        / x_val.size(0))

    self.assertLess(adv_acc, .1)

  def test_generate_untargeted_linf(self):
    x_val = torch.rand(50, 2)
    bapp_params = {
        'norm': np.inf,
        'stepsize_search': 'grid_search',
        'num_iterations': 10,
        'verbose': True,
    }
    x_adv = self.attack(model_fn=self.model, x=x_val, **bapp_params)

    _, ori_label = self.model(x_val).max(1)
    _, adv_label = self.model(x_adv).max(1)
    adv_acc = (
        adv_label.eq(ori_label).sum().to(torch.float)
        / x_val.size(0))

    self.assertLess(adv_acc, .1)

  def test_generate_np_targeted_linf(self):
    x_val = torch.rand(200, 2)

    _, ori_label = self.model(x_val).max(1)
    x_val_pos = x_val[ori_label == 1]
    x_val_neg = x_val[ori_label == 0]

    x_val_under_attack = torch.cat(
        (x_val_pos[:25], x_val_neg[:25]), dim=0)
    y_target = torch.cat([torch.zeros(25, dtype=torch.int64), torch.ones(25, dtype=torch.int64)])
    image_target = torch.cat((x_val_neg[25:50], x_val_pos[25:50]), dim=0)

    bapp_params = {
        'norm': np.inf,
        'stepsize_search': 'geometric_progression',
        'num_iterations': 10,
        'verbose': True,
        'y_target': y_target,
        'image_target': image_target,
    }
    x_adv = self.attack(model_fn=self.model, x=x_val_under_attack, **bapp_params)

    _, new_labs = self.model(x_adv).max(1)

    adv_acc = (
        new_labs.eq(y_target).sum().to(torch.float)
        / y_target.size(0))

    self.assertGreater(adv_acc, .9)

  def test_generate_targeted_l2(self):
    # Create data in numpy arrays.
    x_val = torch.rand(200, 2)

    _, ori_label = self.model(x_val).max(1)
    x_val_pos = x_val[ori_label == 1]
    x_val_neg = x_val[ori_label == 0]

    x_val_under_attack = torch.cat(
        (x_val_pos[:25], x_val_neg[:25]), dim=0)
    y_target = torch.cat([torch.zeros(25, dtype=torch.int64), torch.ones(25, dtype=torch.int64)])
    image_target = torch.cat((x_val_neg[25:50], x_val_pos[25:50]), dim=0)

    # Create graph.
    bapp_params = {
        'norm': 'l2',
        'stepsize_search': 'grid_search',
        'num_iterations': 10,
        'verbose': True,
        'y_target': y_target,
        'image_target': image_target,
    }
    x_adv = self.attack(model_fn=self.model, x=x_val_under_attack, **bapp_params)

    _, new_labs = self.model(x_adv).max(1)

    adv_acc = (
        new_labs.eq(y_target).sum().to(torch.float)
        / y_target.size(0))

    self.assertGreater(adv_acc, .9)
>>>>>>> 0bea6b83
<|MERGE_RESOLUTION|>--- conflicted
+++ resolved
@@ -11,8 +11,10 @@
 from cleverhans.devtools.checks import CleverHansTest
 from cleverhans.future.torch.attacks.fast_gradient_method import fast_gradient_method
 from cleverhans.future.torch.attacks.projected_gradient_descent import projected_gradient_descent
-<<<<<<< HEAD
 from cleverhans.future.torch.attacks.carlini_wagner_l2 import carlini_wagner_l2
+from cleverhans.future.torch.attacks.spsa import spsa
+from cleverhans.future.torch.attacks.hop_skip_jump_attack import hop_skip_jump_attack
+
 
 class TrivialModel(torch.nn.Module):
 
@@ -22,10 +24,7 @@
 
   def forward(self, x, **kwargs):
     return torch.matmul(x, self.w1)
-=======
-from cleverhans.future.torch.attacks.spsa import spsa
-from cleverhans.future.torch.attacks.hop_skip_jump_attack import hop_skip_jump_attack
->>>>>>> 0bea6b83
+
 
 class SimpleModel(torch.nn.Module):
 
@@ -39,6 +38,7 @@
     x = torch.sigmoid(x)
     x = torch.matmul(x, self.w2)
     return x
+
 
 class CommonAttackProperties(CleverHansTest):
 
@@ -73,6 +73,7 @@
         / x.size(0))
     self.assertGreater(adv_success, rate)
 
+
 class TestFastGradientMethod(CommonAttackProperties):
 
   def setUp(self):
@@ -158,6 +159,7 @@
   def test_targeted_adv_example_success_rate_l2(self):
     self.help_targeted_adv_examples_success_rate(x=self.normalized_x,
         model=self.model, norm=2, **self.attack_param)
+
 
 class TestProjectedGradientMethod(CommonAttackProperties):
 
@@ -367,7 +369,7 @@
         / self.normalized_x.size(0))
     self.assertLess(failed_attack, .5)
 
-<<<<<<< HEAD
+
 class TestCarliniWagnerL2(CommonAttackProperties):
 
   def setUp(self):
@@ -452,7 +454,7 @@
         torch.argmax(logits, 1).eq(self.y_target).sum().to(torch.float) / len(logits),
         .9
         )
-=======
+
 
 class TestSPSA(CommonAttackProperties):
 
@@ -464,6 +466,8 @@
         'clip_min': -5,
         'clip_max': 5,
         'nb_iter': 50,
+        'model': self.model,
+        'x': self.normalized_x
     }
 
   def test_invalid_input(self):
@@ -647,5 +651,4 @@
         new_labs.eq(y_target).sum().to(torch.float)
         / y_target.size(0))
 
-    self.assertGreater(adv_acc, .9)
->>>>>>> 0bea6b83
+    self.assertGreater(adv_acc, .9)